--- conflicted
+++ resolved
@@ -13,12 +13,6 @@
 
 import torch
 from library.device_utils import init_ipex, clean_memory_on_device
-<<<<<<< HEAD
-=======
-
-
-init_ipex()
->>>>>>> 5a2afb35
 
 init_ipex()
 

--- conflicted
+++ resolved
@@ -55,14 +55,11 @@
 from library.sdxl_original_unet import InferSdxlUNet2DConditionModel
 from library.original_unet import FlashAttentionFunction
 from networks.control_net_lllite import ControlNetLLLite
-<<<<<<< HEAD
 from library.utils import GradualLatent, EulerAncestralDiscreteSchedulerGL
-=======
 from library.utils import setup_logging
 setup_logging()
 import logging
 logger = logging.getLogger(__name__)
->>>>>>> 35c6053d
 
 # scheduler:
 SCHEDULER_LINEAR_START = 0.00085
@@ -2653,6 +2650,48 @@
                                 print(f"gradual latent unsharp params: {gl_unsharp_params}")
                                 continue
 
+                            # Gradual Latent
+                            m = re.match(r"glt ([\d\.]+)", parg, re.IGNORECASE)
+                            if m:  # gradual latent timesteps
+                                gl_timesteps = int(m.group(1))
+                                print(f"gradual latent timesteps: {gl_timesteps}")
+                                continue
+
+                            m = re.match(r"glr ([\d\.]+)", parg, re.IGNORECASE)
+                            if m:  # gradual latent ratio
+                                gl_ratio = float(m.group(1))
+                                gl_timesteps = gl_timesteps if gl_timesteps is not None else -1  # -1 means override
+                                print(f"gradual latent ratio: {ds_ratio}")
+                                continue
+
+                            m = re.match(r"gle ([\d\.]+)", parg, re.IGNORECASE)
+                            if m:  # gradual latent every n steps
+                                gl_every_n_steps = int(m.group(1))
+                                gl_timesteps = gl_timesteps if gl_timesteps is not None else -1  # -1 means override
+                                print(f"gradual latent every n steps: {gl_every_n_steps}")
+                                continue
+
+                            m = re.match(r"gls ([\d\.]+)", parg, re.IGNORECASE)
+                            if m:  # gradual latent ratio step
+                                gl_ratio_step = float(m.group(1))
+                                gl_timesteps = gl_timesteps if gl_timesteps is not None else -1  # -1 means override
+                                print(f"gradual latent ratio step: {gl_ratio_step}")
+                                continue
+
+                            m = re.match(r"glsn ([\d\.]+)", parg, re.IGNORECASE)
+                            if m:  # gradual latent s noise
+                                gl_s_noise = float(m.group(1))
+                                gl_timesteps = gl_timesteps if gl_timesteps is not None else -1  # -1 means override
+                                print(f"gradual latent s noise: {gl_s_noise}")
+                                continue
+
+                            m = re.match(r"glus ([\d\.\-,]+)", parg, re.IGNORECASE)
+                            if m:  # gradual latent unsharp params
+                                gl_unsharp_params = m.group(1)
+                                gl_timesteps = gl_timesteps if gl_timesteps is not None else -1  # -1 means override
+                                print(f"gradual latent unsharp params: {gl_unsharp_params}")
+                                continue
+
                         except ValueError as ex:
                             logger.error(f"Exception in parsing / 解析エラー: {parg}")
                             logger.error(f"{ex}")

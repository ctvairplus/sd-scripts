--- conflicted
+++ resolved
@@ -12,11 +12,7 @@
 * DreamBooth training, including U-Net and Text Encoder
 * Fine-tuning (native training), including U-Net and Text Encoder
 * LoRA training
-<<<<<<< HEAD
-* Texutal Inversion training
-=======
 * Textual Inversion training
->>>>>>> cf802102
 * Image generation
 * Model conversion (supports 1.x and 2.x, Stable Diffision ckpt/safetensors and Diffusers)
 
